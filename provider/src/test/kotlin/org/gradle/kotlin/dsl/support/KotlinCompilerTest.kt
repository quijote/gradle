package org.gradle.kotlin.dsl.support

import org.gradle.kotlin.dsl.fixtures.TestWithTempFiles
import org.gradle.kotlin.dsl.fixtures.classLoaderFor

import org.hamcrest.CoreMatchers.equalTo
import org.hamcrest.MatcherAssert.assertThat

import org.junit.Test

<<<<<<< HEAD
import java.io.File

import java.net.URLClassLoader


=======
>>>>>>> c4bd2e00
class KotlinCompilerTest : TestWithTempFiles() {

    @Test
    fun `can compile Kotlin source file into jar`() {

        val sourceFile =
            newFile("DeepThought.kt", """
                package hhgttg

                class DeepThought {
                    fun compute(): Int = 42
                }
            """)

        val outputJar = newFile("output.jar")
        compileToJar(outputJar, listOf(sourceFile), loggerFor<KotlinCompilerTest>())

        val answer =
            classLoaderFor(outputJar).use { it
                .loadClass("hhgttg.DeepThought")
                .newInstance()
                .run {
                    this::class.java.getMethod("compute").invoke(this)
                }
            }

        assertThat(
            answer,
            equalTo<Any>(42))

        assert(outputJar.delete())
    }
}
<|MERGE_RESOLUTION|>--- conflicted
+++ resolved
@@ -8,14 +8,7 @@
 
 import org.junit.Test
 
-<<<<<<< HEAD
-import java.io.File
 
-import java.net.URLClassLoader
-
-
-=======
->>>>>>> c4bd2e00
 class KotlinCompilerTest : TestWithTempFiles() {
 
     @Test
@@ -48,4 +41,4 @@
 
         assert(outputJar.delete())
     }
-}
+}