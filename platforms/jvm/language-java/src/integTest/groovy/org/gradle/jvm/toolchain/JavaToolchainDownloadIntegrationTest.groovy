--- conflicted
+++ resolved
@@ -136,16 +136,11 @@
         then:
         failure.assertHasDescription("Could not determine the dependencies of task ':compileJava'.")
                .assertHasCause("Failed to calculate the value of task ':compileJava' property 'javaCompiler'")
-<<<<<<< HEAD
-               .assertHasCause("Unable to download toolchain matching the requirements ({languageVersion=99, vendor=any, implementation=VENDOR_SPECIFIC}) from 'http://exoticJavaToolchain.com/java-99'.")
-               .assertHasCause("Attempting to download a file from an insecure URI http://exoticJavaToolchain.com/java-99. This is not supported, use a secure URI instead.")
-=======
-               .assertHasCause("Cannot find a Java installation on your machine matching this tasks requirements: {languageVersion=99, vendor=any, implementation=vendor-specific} for")
+               .assertHasCause("Cannot find a Java installation on your machine matching this tasks requirements: {languageVersion=99, vendor=any, implementation=VENDOR_SPECIFIC} for")
                .assertHasCause("No matching toolchain could be found in the locally installed toolchains or the configured toolchain download repositories. " +
                    "Some toolchain resolvers had provisioning failures: custom (Unable to download toolchain matching the requirements " +
-                   "({languageVersion=99, vendor=any, implementation=vendor-specific}) from 'http://exoticJavaToolchain.com/java-99', " +
+                   "({languageVersion=99, vendor=any, implementation=VENDOR_SPECIFIC}) from 'http://exoticJavaToolchain.com/java-99', " +
                    "due to: Attempting to download a file from an insecure URI http://exoticJavaToolchain.com/java-99. This is not supported, use a secure URI instead.).")
->>>>>>> c374ca73
     }
 
     private static String unsecuredToolchainResolverCode() {
