--- conflicted
+++ resolved
@@ -126,7 +126,6 @@
 
 The superinterface, link:{javadocPath}/org/gradle/api/Namer.html[`Namer`], is *not* being deprecated.
 
-<<<<<<< HEAD
 [[unix_file_permissions_deprecated]]
 ==== Unix mode based file permissions deprecated ====
 
@@ -145,17 +144,15 @@
 - link:{javadocPath}/org/gradle/api/file/FileCopyDetails.html#setMode-int-[FileCopyDetails.setMode]
 
 
-=======
 === Potential breaking changes
 
 ==== Changes in the Problems API
 
-We have implemented several refactorings of the Problems API, including a significant change in the way problem definitions and contextual information are handled. 
+We have implemented several refactorings of the Problems API, including a significant change in the way problem definitions and contextual information are handled.
 The complete design specification can be found [here](https://docs.google.com/document/d/1T_vM-Upa23aA21sanFTTLZa3j9xV6R32djJk6-muWzI/edit#heading=h.610fausqnpu6).
 
 In implementing this spec, we have introduced the following breaking changes to the `ProblemSpec` interface:
 - The `label(String)` and `description(String)` methods have been replaced with the `id(String, String)` method and its overloaded variants.
->>>>>>> 13ae48e1
 
 [[changes_8.7]]
 == Upgrading from 8.6 and earlier
