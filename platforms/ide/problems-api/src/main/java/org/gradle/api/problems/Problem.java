--- conflicted
+++ resolved
@@ -90,16 +90,11 @@
     RuntimeException getException();
 
     /**
-<<<<<<< HEAD
-     * Additional Data about the problem.
-     * In a map so it can be somewhat structured.
-     *
-     * @since 8.5
-=======
      * Additional data attached to the problem.
      * <p>
      * The only supported value type is {@link String}.
->>>>>>> a593e131
+     *
+     * @since 8.5
      */
     Map<String, Object> getAdditionalData();
 
