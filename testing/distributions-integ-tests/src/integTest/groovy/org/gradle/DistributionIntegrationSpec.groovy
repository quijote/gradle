/*
 * Copyright 2010 the original author or authors.
 *
 * Licensed under the Apache License, Version 2.0 (the "License");
 * you may not use this file except in compliance with the License.
 * You may obtain a copy of the License at
 *
 *      http://www.apache.org/licenses/LICENSE-2.0
 *
 * Unless required by applicable law or agreed to in writing, software
 * distributed under the License is distributed on an "AS IS" BASIS,
 * WITHOUT WARRANTIES OR CONDITIONS OF ANY KIND, either express or implied.
 * See the License for the specific language governing permissions and
 * limitations under the License.
 */

package org.gradle

import org.apache.commons.io.IOUtils
import org.gradle.integtests.fixtures.AbstractIntegrationSpec
import org.gradle.test.fixtures.archive.JarTestFixture
import org.gradle.test.fixtures.file.TestFile
import org.gradle.util.GradleVersion
import org.gradle.util.internal.GUtil
import spock.lang.Shared

import java.nio.charset.StandardCharsets
import java.util.zip.ZipEntry
import java.util.zip.ZipFile

import static org.hamcrest.CoreMatchers.containsString
import static org.hamcrest.CoreMatchers.equalTo
import static org.hamcrest.MatcherAssert.assertThat

abstract class DistributionIntegrationSpec extends AbstractIntegrationSpec {

    protected static final THIRD_PARTY_LIB_COUNT = 147

    @Shared String baseVersion = GradleVersion.current().baseVersion.version

    abstract String getDistributionLabel()

    abstract int getMaxDistributionSizeBytes()

    /**
     * Change this whenever you add or remove subprojects for distribution core modules (lib/).
     */
    int getCoreLibJarsCount() {
<<<<<<< HEAD
        54
=======
        53
>>>>>>> ff9e4884
    }

    /**
     * Change this whenever you add or remove subprojects for distribution-packaged plugins (lib/plugins).
     */
    int getPackagedPluginsJarCount() {
        66
    }

    /**
     * Change this whenever you add or remove subprojects for distribution java agents (lib/agents).
     */
    int getAgentJarsCount() {
        1
    }

    /**
     * Change this if you added or removed dependencies.
     */
    int getThirdPartyLibJarsCount() {
        THIRD_PARTY_LIB_COUNT
    }

    int getLibJarsCount() {
        coreLibJarsCount + packagedPluginsJarCount + agentJarsCount + thirdPartyLibJarsCount
    }

    def "distribution size should not exceed a certain number"() {
        expect:
        def size = getZip().size()

        assert size <= getMaxDistributionSizeBytes() : "Distribution content needs to be verified. If the increase is expected, raise the size by ${Math.ceil((size - getMaxDistributionSizeBytes()) / 1024 / 1024)}"
    }

    def "no duplicate jar entries in distribution"() {
        given:
        def entriesByPath = zipEntries.groupBy { it.name }
        def dupes = entriesByPath.findAll { it.value.size() > 1 }

        when:
        def dupesWithCount = dupes.collectEntries { [it.key, it.value.size()]}

        then:
        dupesWithCount.isEmpty()
    }

    def "all files under lib directory are jars"() {
        when:
        def nonJarLibEntries = libZipEntries.findAll { !it.name.endsWith(".jar") }

        then:
        nonJarLibEntries.isEmpty()
    }

    def "no additional jars are added to the distribution"() {
        when:
        def jarLibEntries = libZipEntries.findAll { it.name.endsWith(".jar") }

        then:
        //ME: This is not a foolproof way of checking that additional jars have not been accidentally added to the distribution
        //but should be good enough. If this test fails for you and you did not intend to add new jars to the distribution
        //then there is something to be fixed. If you intentionally added new jars to the distribution and this is now failing please
        //accept my sincere apologies that you have to manually bump the numbers here.
        jarLibEntries.size() == libJarsCount
    }

    protected List<? extends ZipEntry> getLibZipEntries() {
        zipEntries.findAll { !it.isDirectory() && it.name.tokenize("/")[1] == "lib" }
    }

    protected List<? extends ZipEntry> getZipEntries() {
        ZipFile zipFile = new ZipFile(zip)
        try {
            zipFile.entries().toList()
        } finally {
            zipFile.close()
        }
    }

    protected TestFile unpackDistribution(type = getDistributionLabel(), TestFile into = testDirectory) {
        TestFile zip = getZip(type)
        zip.usingNativeTools().unzipTo(into)
        assert into.listFiles().size() == 1
        into.listFiles()[0]
    }

    protected TestFile getZip(String type = getDistributionLabel()) {
        switch (type) {
            case 'bin':
                buildContext.binDistribution
                break
            case 'all':
                buildContext.allDistribution
                break
            case 'docs':
                buildContext.docsDistribution
                break
            case 'src':
                buildContext.srcDistribution
                break
            default:
                throw new RuntimeException("Unknown distribution type '$type'")
        }
    }

    protected void checkMinimalContents(TestFile contentsDir) {
        // Check it can be executed
        executer.inDirectory(contentsDir).usingExecutable('bin/gradle').withTasks("help").run()

        // Scripts
        contentsDir.file('bin/gradle').assertIsFile()
        contentsDir.file('bin/gradle.bat').assertIsFile()

        // Top level files
        contentsDir.file('LICENSE').assertIsFile()

        // Core libs
        def coreLibs = contentsDir.file("lib").listFiles().findAll {
            it.name.startsWith("gradle-") && !it.name.startsWith("gradle-api-metadata") && !it.name.startsWith("gradle-kotlin-dsl")
        }
        assert coreLibs.size() == coreLibJarsCount
        coreLibs.each { assertIsGradleJar(it) }

        def toolingApiJar = contentsDir.file("lib/gradle-tooling-api-${baseVersion}.jar")
        toolingApiJar.assertIsFile()
        assert toolingApiJar.length() < 500 * 1024 // tooling api jar is the small plain tooling api jar version and not the fat jar.

        // Kotlin DSL
        assertIsGradleJar(contentsDir.file("lib/gradle-kotlin-dsl-${baseVersion}.jar"))
        assertIsGradleJar(contentsDir.file("lib/gradle-kotlin-dsl-extensions-${baseVersion}.jar"))
        assertIsGradleJar(contentsDir.file("lib/gradle-kotlin-dsl-shared-runtime-${baseVersion}.jar"))
        assertIsGradleJar(contentsDir.file("lib/gradle-kotlin-dsl-tooling-models-${baseVersion}.jar"))
        assertIsGradleJar(contentsDir.file("lib/plugins/gradle-kotlin-dsl-provider-plugins-${baseVersion}.jar"))
        assertIsGradleJar(contentsDir.file("lib/plugins/gradle-kotlin-dsl-tooling-builders-${baseVersion}.jar"))

        // Plugins
        assertIsGradleJar(contentsDir.file("lib/plugins/gradle-dependency-management-${baseVersion}.jar"))
        assertIsGradleJar(contentsDir.file("lib/plugins/gradle-version-control-${baseVersion}.jar"))
        assertIsGradleJar(contentsDir.file("lib/plugins/gradle-plugins-${baseVersion}.jar"))
        assertIsGradleJar(contentsDir.file("lib/plugins/gradle-ide-${baseVersion}.jar"))
        assertIsGradleJar(contentsDir.file("lib/plugins/gradle-scala-${baseVersion}.jar"))
        assertIsGradleJar(contentsDir.file("lib/plugins/gradle-code-quality-${baseVersion}.jar"))
        assertIsGradleJar(contentsDir.file("lib/plugins/gradle-antlr-${baseVersion}.jar"))
        assertIsGradleJar(contentsDir.file("lib/plugins/gradle-maven-${baseVersion}.jar"))
        assertIsGradleJar(contentsDir.file("lib/plugins/gradle-signing-${baseVersion}.jar"))
        assertIsGradleJar(contentsDir.file("lib/plugins/gradle-ear-${baseVersion}.jar"))
        assertIsGradleJar(contentsDir.file("lib/plugins/gradle-platform-native-${baseVersion}.jar"))
        assertIsGradleJar(contentsDir.file("lib/plugins/gradle-ide-native-${baseVersion}.jar"))
        assertIsGradleJar(contentsDir.file("lib/plugins/gradle-language-native-${baseVersion}.jar"))
        assertIsGradleJar(contentsDir.file("lib/plugins/gradle-platform-jvm-${baseVersion}.jar"))
        assertIsGradleJar(contentsDir.file("lib/plugins/gradle-language-jvm-${baseVersion}.jar"))
        assertIsGradleJar(contentsDir.file("lib/plugins/gradle-language-java-${baseVersion}.jar"))
        assertIsGradleJar(contentsDir.file("lib/plugins/gradle-language-groovy-${baseVersion}.jar"))
        assertIsGradleJar(contentsDir.file("lib/plugins/gradle-enterprise-${baseVersion}.jar"))

        // Agents
        assertIsGradleJar(contentsDir.file("lib/agents/gradle-instrumentation-agent-${baseVersion}.jar"))

        // Docs
        contentsDir.file('README').assertIsFile()

        // Others
        assertIsGradleApiMetadataJar(contentsDir.file("lib/gradle-api-metadata-${baseVersion}.jar"))

        // Jars that must not be shipped
        assert !contentsDir.file("lib/tools.jar").exists()
        assert !contentsDir.file("lib/plugins/tools.jar").exists()
    }

    protected static void assertDocsExist(TestFile contentsDir, String version) {
        // Javadoc
        contentsDir.file('docs/javadoc/index.html').assertIsFile()
        contentsDir.file('docs/javadoc/index.html').assertContents(containsString("Gradle API ${version}"))
        contentsDir.file('docs/javadoc/org/gradle/api/Project.html').assertIsFile()

        // Userguide
        contentsDir.file('docs/userguide/userguide.html').assertIsFile()
        contentsDir.file('docs/userguide/userguide.html').assertContents(containsString("Gradle User Manual</h1>"))
        contentsDir.file('docs/userguide/userguide_single.html').assertIsFile()
        contentsDir.file('docs/userguide/userguide_single.html').assertContents(containsString("<h1>Gradle User Manual: Version ${version}</h1>"))
        contentsDir.file('docs/userguide/userguide.pdf').assertIsFile()

        // DSL reference
        contentsDir.file('docs/dsl/index.html').assertIsFile()
        contentsDir.file('docs/dsl/index.html').assertContents(containsString("<title>Gradle DSL Version ${version}</title>"))
    }

    protected void assertIsGradleJar(TestFile jar) {
        jar.assertIsFile()
        assertThat(jar.name, jar.manifest.mainAttributes.getValue('Implementation-Version'), equalTo(baseVersion))
        assertThat(jar.name, jar.manifest.mainAttributes.getValue('Implementation-Title'), equalTo('Gradle'))
    }

    private static void assertIsGradleApiMetadataJar(TestFile jar) {
        new JarTestFixture(jar.canonicalFile).with {
            def apiDeclaration = GUtil.loadProperties(IOUtils.toInputStream(content("gradle-api-declaration.properties"), StandardCharsets.UTF_8))
            assert apiDeclaration.size() == 2
            assert apiDeclaration.getProperty("includes").contains(":org/gradle/api/**:")
            assert apiDeclaration.getProperty("excludes").split(":").size() == 1
        }
    }
}<|MERGE_RESOLUTION|>--- conflicted
+++ resolved
@@ -46,11 +46,7 @@
      * Change this whenever you add or remove subprojects for distribution core modules (lib/).
      */
     int getCoreLibJarsCount() {
-<<<<<<< HEAD
-        54
-=======
-        53
->>>>>>> ff9e4884
+        56
     }
 
     /**
