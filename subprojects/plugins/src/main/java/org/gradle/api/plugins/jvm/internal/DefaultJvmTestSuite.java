/*
 * Copyright 2021 the original author or authors.
 *
 * Licensed under the Apache License, Version 2.0 (the "License");
 * you may not use this file except in compliance with the License.
 * You may obtain a copy of the License at
 *
 *      http://www.apache.org/licenses/LICENSE-2.0
 *
 * Unless required by applicable law or agreed to in writing, software
 * distributed under the License is distributed on an "AS IS" BASIS,
 * WITHOUT WARRANTIES OR CONDITIONS OF ANY KIND, either express or implied.
 * See the License for the specific language governing permissions and
 * limitations under the License.
 */

package org.gradle.api.plugins.jvm.internal;

import com.google.common.base.Preconditions;
import org.gradle.api.Action;
import org.gradle.api.ExtensiblePolymorphicDomainObjectContainer;
import org.gradle.api.artifacts.Configuration;
import org.gradle.api.artifacts.ConfigurationContainer;
import org.gradle.api.artifacts.dsl.DependencyHandler;
import org.gradle.api.internal.tasks.AbstractTaskDependency;
import org.gradle.api.internal.tasks.TaskDependencyResolveContext;
import org.gradle.api.internal.tasks.testing.filter.DefaultTestFilter;
import org.gradle.api.internal.tasks.testing.junit.JUnitTestFramework;
import org.gradle.api.internal.tasks.testing.junitplatform.JUnitPlatformTestFramework;
import org.gradle.api.model.ObjectFactory;
import org.gradle.api.plugins.JavaPlugin;
import org.gradle.api.plugins.JvmTestSuitePlugin;
import org.gradle.api.plugins.jvm.ComponentDependencies;
import org.gradle.api.plugins.jvm.JvmTestSuite;
import org.gradle.api.plugins.jvm.JvmTestSuiteTarget;
import org.gradle.api.provider.Property;
import org.gradle.api.tasks.SourceSet;
import org.gradle.api.tasks.SourceSetContainer;
import org.gradle.api.tasks.TaskDependency;

import javax.annotation.Nullable;
import javax.inject.Inject;

public abstract class DefaultJvmTestSuite implements JvmTestSuite {
<<<<<<< HEAD
    public enum Frameworks {
        JUNIT4("junit:junit", "4.13"),
        JUNIT_JUPITER("org.junit.jupiter:junit-jupiter", "5.7.2"),
        SPOCK("org.spockframework:spock-core", "2.0-groovy-3.0"),
        KOTLIN_TEST("org.jetbrains.kotlin:kotlin-test-junit", "1.5.31"),
        NONE(null, null);

        @Nullable
        private final String module;
        @Nullable
        private final String defaultVersion;

        Frameworks(@Nullable String module, @Nullable String defaultVersion) {
            Preconditions.checkArgument(module != null && defaultVersion != null || module == null && defaultVersion == null, "Either module and version must both be null, or neither be null.");
            this.module = module;
            this.defaultVersion = defaultVersion;
        }

        @Nullable
        public String getDefaultVersion() {
            return defaultVersion;
        }

        @Nullable
        public String getDependency() {
            return getDependency(getDefaultVersion());
        }

        @Nullable
        public String getDependency(String version) {
            if (null != module) {
                return module + ":" + version;
            } else {
                return null;
            }
        }
    }
    private static class TestingFramework {
        private final Frameworks framework;
        @Nullable
        private final String version;

        private TestingFramework(Frameworks framework, @Nullable String version) {
=======
    private enum Frameworks {
        JUNIT4, JUNIT_JUPITER, NONE;
    }
    private static class TestingFramework {
        private final Frameworks framework;
        private final String version;

        private TestingFramework(Frameworks framework, String version) {
            Preconditions.checkNotNull(version);
>>>>>>> 97fbd01a
            this.framework = framework;
            this.version = version;
        }
    }
<<<<<<< HEAD
=======
    private final static TestingFramework NO_OPINION = new TestingFramework(Frameworks.NONE, "unset");
>>>>>>> 97fbd01a

    private final ExtensiblePolymorphicDomainObjectContainer<JvmTestSuiteTarget> targets;
    private final SourceSet sourceSet;
    private final String name;
    private final ComponentDependencies dependencies;
    private boolean attachedDependencies;
    private final Action<Void> attachDependencyAction;

    protected abstract Property<TestingFramework> getTestingFramework();

    @Inject
    public DefaultJvmTestSuite(String name, ConfigurationContainer configurations, DependencyHandler dependencies, SourceSetContainer sourceSets) {
        this.name = name;
        this.sourceSet = sourceSets.create(getName());

        Configuration compileOnly = configurations.getByName(sourceSet.getCompileOnlyConfigurationName());
        Configuration implementation = configurations.getByName(sourceSet.getImplementationConfigurationName());
        Configuration runtimeOnly = configurations.getByName(sourceSet.getRuntimeOnlyConfigurationName());

        this.attachedDependencies = false;
        // This complexity is to keep the built-in test suite from automatically adding dependencies
        // unless a user explicitly calls one of the useXXX methods
        // Eventually, we should deprecate this behavior and provide a way for users to opt out
        // We could then always add these dependencies.
        this.attachDependencyAction = x -> attachDependenciesForTestFramework(dependencies, implementation);

        if (!name.equals(JvmTestSuitePlugin.DEFAULT_TEST_SUITE_NAME)) {
            useJUnitJupiter();
        } else {
<<<<<<< HEAD
            // for the built-in test suite, we don't express an opinion, so we will assume JUnit4 and not add any dependencies
            // if a user explicitly calls useJUnit or useJUnitJupiter, the built-in test suite will behave like a custom one
            // and add dependencies automatically.
            getTestingFramework().convention(new TestingFramework(Frameworks.NONE, null));
=======
            // for the built-in test suite, we don't express an opinion, so we will not add any dependencies
            // if a user explicitly calls useJUnit or useJUnitJupiter, the built-in test suite will behave like a custom one
            // and add dependencies automatically.
            getTestingFramework().convention(NO_OPINION);
>>>>>>> 97fbd01a
        }

        this.targets = getObjectFactory().polymorphicDomainObjectContainer(JvmTestSuiteTarget.class);
        this.targets.registerBinding(JvmTestSuiteTarget.class, DefaultJvmTestSuiteTarget.class);

        this.dependencies = getObjectFactory().newInstance(DefaultComponentDependencies.class, implementation, compileOnly, runtimeOnly);

        addDefaultTestTarget();

        this.targets.withType(JvmTestSuiteTarget.class).configureEach(target -> {
            target.getTestTask().configure(task -> {
                task.getTestFrameworkProperty().convention(getTestingFramework().map(framework -> {
                    switch(framework.framework) {
<<<<<<< HEAD
                        case NONE: // fall-through
                        case JUNIT4: // fall-through
                        case KOTLIN_TEST:
                            return new JUnitTestFramework(task, (DefaultTestFilter) task.getFilter());
                        case JUNIT_JUPITER: // fall-through
                        case SPOCK:
=======
                        case NONE:
                        case JUNIT4:
                            return new JUnitTestFramework(task, (DefaultTestFilter) task.getFilter());
                        case JUNIT_JUPITER:
>>>>>>> 97fbd01a
                            return new JUnitPlatformTestFramework((DefaultTestFilter) task.getFilter());
                        default:
                            throw new IllegalStateException("do not know how to handle " + framework);
                    }
                }));
            });
        });
<<<<<<< HEAD
=======

>>>>>>> 97fbd01a
    }

    private void attachDependenciesForTestFramework(DependencyHandler dependencies, Configuration implementation) {
        if (!attachedDependencies) {
            dependencies.addProvider(implementation.getName(), getTestingFramework().map(framework -> {
                switch (framework.framework) {
<<<<<<< HEAD
                    case JUNIT4: // fall-through
                    case JUNIT_JUPITER: // fall-through
                    case SPOCK: // fall-through
                    case KOTLIN_TEST:
                        return framework.framework.getDependency(framework.version);
=======
                    case JUNIT4:
                        return "junit:junit:" + framework.version;
                    case JUNIT_JUPITER:
                        return "org.junit.jupiter:junit-jupiter:" + framework.version;
>>>>>>> 97fbd01a
                    default:
                        throw new IllegalStateException("do not know how to handle " + framework);
                }
            }));
            attachedDependencies = true;
        }
    }

    @Override
    public String getName() {
        return name;
    }

    @Inject
    public abstract ObjectFactory getObjectFactory();

    public SourceSet getSources() {
        return sourceSet;
    }
    public void sources(Action<? super SourceSet> configuration) {
        configuration.execute(getSources());
    }

    public ExtensiblePolymorphicDomainObjectContainer<JvmTestSuiteTarget> getTargets() {
        return targets;
    }

    public void addDefaultTestTarget() {
        final String target;
        if (getName().equals(JvmTestSuitePlugin.DEFAULT_TEST_SUITE_NAME)) {
            target = JavaPlugin.TEST_TASK_NAME;
        } else {
            target = getName(); // For now, we'll just name the test task for the single target for the suite with the suite name
        }

        targets.register(target);
    }

    @Override
    public void useJUnit() {
<<<<<<< HEAD
        useJUnit(Frameworks.JUNIT4.defaultVersion);
=======
        useJUnit("4.13");
>>>>>>> 97fbd01a
    }

    @Override
    public void useJUnit(String version) {
        setFrameworkTo(new TestingFramework(Frameworks.JUNIT4, version));
<<<<<<< HEAD
    }

    @Override
    public void useJUnitJupiter() {
        useJUnitJupiter(Frameworks.JUNIT_JUPITER.defaultVersion);
=======
    }

    private void setFrameworkTo(TestingFramework framework) {
        getTestingFramework().set(framework);
        attachDependencyAction.execute(null);
    }

    @Override
    public void useJUnitJupiter() {
        useJUnitJupiter("5.7.1");
    }

    @Override
    public void useJUnitJupiter(String version) {
        setFrameworkTo(new TestingFramework(Frameworks.JUNIT_JUPITER, version));
>>>>>>> 97fbd01a
    }

    @Override
    public void useJUnitJupiter(String version) {
        setFrameworkTo(new TestingFramework(Frameworks.JUNIT_JUPITER, version));
    }

    @Override
    public void useSpock() {
        useSpock(Frameworks.SPOCK.defaultVersion);
    }

    @Override
    public void useSpock(String version) {
        setFrameworkTo(new TestingFramework(Frameworks.SPOCK, version));
    }

    @Override
    public void useKotlinTest() {
        useKotlinTest(Frameworks.KOTLIN_TEST.defaultVersion);
    }

    @Override
    public void useKotlinTest(String version) {
        setFrameworkTo(new TestingFramework(Frameworks.KOTLIN_TEST, version));
    }

    private void setFrameworkTo(TestingFramework framework) {
        getTestingFramework().set(framework);
        attachDependencyAction.execute(null);
    }


    @Override
    public ComponentDependencies getDependencies() {
        return dependencies;
    }

    @Override
    public void dependencies(Action<? super ComponentDependencies> action) {
        action.execute(dependencies);
    }

    @Override
    public TaskDependency getBuildDependencies() {
        return new AbstractTaskDependency() {
            @Override
            public void visitDependencies(TaskDependencyResolveContext context) {
                getTargets().forEach(context::add);
            }
        };
    }
}<|MERGE_RESOLUTION|>--- conflicted
+++ resolved
@@ -38,11 +38,9 @@
 import org.gradle.api.tasks.SourceSetContainer;
 import org.gradle.api.tasks.TaskDependency;
 
-import javax.annotation.Nullable;
 import javax.inject.Inject;
 
 public abstract class DefaultJvmTestSuite implements JvmTestSuite {
-<<<<<<< HEAD
     public enum Frameworks {
         JUNIT4("junit:junit", "4.13"),
         JUNIT_JUPITER("org.junit.jupiter:junit-jupiter", "5.7.2"),
@@ -80,31 +78,18 @@
             }
         }
     }
-    private static class TestingFramework {
-        private final Frameworks framework;
-        @Nullable
-        private final String version;
-
-        private TestingFramework(Frameworks framework, @Nullable String version) {
-=======
-    private enum Frameworks {
-        JUNIT4, JUNIT_JUPITER, NONE;
-    }
+
     private static class TestingFramework {
         private final Frameworks framework;
         private final String version;
 
         private TestingFramework(Frameworks framework, String version) {
             Preconditions.checkNotNull(version);
->>>>>>> 97fbd01a
             this.framework = framework;
             this.version = version;
         }
     }
-<<<<<<< HEAD
-=======
     private final static TestingFramework NO_OPINION = new TestingFramework(Frameworks.NONE, "unset");
->>>>>>> 97fbd01a
 
     private final ExtensiblePolymorphicDomainObjectContainer<JvmTestSuiteTarget> targets;
     private final SourceSet sourceSet;
@@ -134,17 +119,10 @@
         if (!name.equals(JvmTestSuitePlugin.DEFAULT_TEST_SUITE_NAME)) {
             useJUnitJupiter();
         } else {
-<<<<<<< HEAD
-            // for the built-in test suite, we don't express an opinion, so we will assume JUnit4 and not add any dependencies
-            // if a user explicitly calls useJUnit or useJUnitJupiter, the built-in test suite will behave like a custom one
-            // and add dependencies automatically.
-            getTestingFramework().convention(new TestingFramework(Frameworks.NONE, null));
-=======
             // for the built-in test suite, we don't express an opinion, so we will not add any dependencies
             // if a user explicitly calls useJUnit or useJUnitJupiter, the built-in test suite will behave like a custom one
             // and add dependencies automatically.
             getTestingFramework().convention(NO_OPINION);
->>>>>>> 97fbd01a
         }
 
         this.targets = getObjectFactory().polymorphicDomainObjectContainer(JvmTestSuiteTarget.class);
@@ -158,19 +136,12 @@
             target.getTestTask().configure(task -> {
                 task.getTestFrameworkProperty().convention(getTestingFramework().map(framework -> {
                     switch(framework.framework) {
-<<<<<<< HEAD
                         case NONE: // fall-through
                         case JUNIT4: // fall-through
                         case KOTLIN_TEST:
                             return new JUnitTestFramework(task, (DefaultTestFilter) task.getFilter());
                         case JUNIT_JUPITER: // fall-through
                         case SPOCK:
-=======
-                        case NONE:
-                        case JUNIT4:
-                            return new JUnitTestFramework(task, (DefaultTestFilter) task.getFilter());
-                        case JUNIT_JUPITER:
->>>>>>> 97fbd01a
                             return new JUnitPlatformTestFramework((DefaultTestFilter) task.getFilter());
                         default:
                             throw new IllegalStateException("do not know how to handle " + framework);
@@ -178,28 +149,17 @@
                 }));
             });
         });
-<<<<<<< HEAD
-=======
-
->>>>>>> 97fbd01a
     }
 
     private void attachDependenciesForTestFramework(DependencyHandler dependencies, Configuration implementation) {
         if (!attachedDependencies) {
             dependencies.addProvider(implementation.getName(), getTestingFramework().map(framework -> {
                 switch (framework.framework) {
-<<<<<<< HEAD
                     case JUNIT4: // fall-through
                     case JUNIT_JUPITER: // fall-through
                     case SPOCK: // fall-through
                     case KOTLIN_TEST:
                         return framework.framework.getDependency(framework.version);
-=======
-                    case JUNIT4:
-                        return "junit:junit:" + framework.version;
-                    case JUNIT_JUPITER:
-                        return "org.junit.jupiter:junit-jupiter:" + framework.version;
->>>>>>> 97fbd01a
                     default:
                         throw new IllegalStateException("do not know how to handle " + framework);
                 }
@@ -240,39 +200,17 @@
 
     @Override
     public void useJUnit() {
-<<<<<<< HEAD
         useJUnit(Frameworks.JUNIT4.defaultVersion);
-=======
-        useJUnit("4.13");
->>>>>>> 97fbd01a
     }
 
     @Override
     public void useJUnit(String version) {
         setFrameworkTo(new TestingFramework(Frameworks.JUNIT4, version));
-<<<<<<< HEAD
     }
 
     @Override
     public void useJUnitJupiter() {
         useJUnitJupiter(Frameworks.JUNIT_JUPITER.defaultVersion);
-=======
-    }
-
-    private void setFrameworkTo(TestingFramework framework) {
-        getTestingFramework().set(framework);
-        attachDependencyAction.execute(null);
-    }
-
-    @Override
-    public void useJUnitJupiter() {
-        useJUnitJupiter("5.7.1");
-    }
-
-    @Override
-    public void useJUnitJupiter(String version) {
-        setFrameworkTo(new TestingFramework(Frameworks.JUNIT_JUPITER, version));
->>>>>>> 97fbd01a
     }
 
     @Override
