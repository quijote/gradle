--- conflicted
+++ resolved
@@ -104,13 +104,12 @@
     NestedRootBuild addNestedBuildTree(BuildDefinition buildDefinition, BuildState owner, @Nullable String buildName);
 
     /**
-<<<<<<< HEAD
+     * Register dependency substitutions for the root build itself. This way, the projects of the root build can be addressed by coordinates as the projects of all other builds.
+     */
+    void registerSubstitutionsForRootBuild();
+
+    /**
      * Ensures that this project and any builds it includes are configured and their publications are registered.
      */
     void ensureConfigured(IncludedBuildState buildState);
-=======
-     * Register dependency substitutions for the root build itself. This way, the projects of the root build can be addressed by coordinates as the projects of all other builds.
-     */
-    void registerSubstitutionsForRootBuild();
->>>>>>> 31f14a87
 }