--- conflicted
+++ resolved
@@ -22,11 +22,7 @@
 import org.junit.Rule
 import spock.lang.Ignore
 
-<<<<<<< HEAD
-@Ignore("FIXME: Temporarily ignored")
-=======
 @Ignore("Ignored as repository used in test has expired certificate")
->>>>>>> e8b0fcf7
 class SamplesDeclaringRepositoriesIntegrationTest extends AbstractIntegrationSpec {
 
     @Rule
