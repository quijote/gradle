--- conflicted
+++ resolved
@@ -13,21 +13,13 @@
     <dependency>
       <groupId>org.jetbrains.kotlin</groupId>
       <artifactId>kotlin-stdlib-js</artifactId>
-<<<<<<< HEAD
-      <version>1.5.31</version>
-=======
       <version>1.7.10</version>
->>>>>>> d3c5e1ad
       <scope>runtime</scope>
     </dependency>
     <dependency>
       <groupId>org.jetbrains.kotlin</groupId>
       <artifactId>kotlin-stdlib-common</artifactId>
-<<<<<<< HEAD
-      <version>1.5.31</version>
-=======
       <version>1.7.10</version>
->>>>>>> d3c5e1ad
       <scope>runtime</scope>
     </dependency>
   </dependencies>
